{
  "name": "azure-to-confluence",
  "version": "1.1.0",
  "description": "Tool to convert Azure DevOps wiki to Confluence pages while preserving structure and attachments",
  "main": "src/index.js",
  "scripts": {
    "start": "node src/index.js migrate",
    "setup": "node setup.js",
<<<<<<< HEAD
    "migrate": "node migrate.js",
    "local": "node src/index.js local",
    "debug": "node src/index.js migrate -d",
    "migrate:single": "node src/index.js migrate -s",
=======
    "test:local": "node src/index.js --local",
    "debug": "node src/index.js --debug",
    "migrate:single": "node src/index.js --singlePage",
>>>>>>> 2f79c3c0
    "postinstall": "echo \"Run 'npm run setup' to configure the migration tool.\"",
    "test": "echo \"Error: no test specified\" && exit 1"
  },
  "keywords": [
    "azure",
    "devops",
    "wiki",
    "confluence",
    "migration",
    "markdown"
  ],
  "author": "",
  "license": "ISC",
  "type": "commonjs",
  "dependencies": {
    "axios": "^1.8.4",
<<<<<<< HEAD
    "commander": "^12.0.0",
=======
    "confluence-api": "^1.4.0",
>>>>>>> 2f79c3c0
    "dotenv": "^16.4.7",
    "form-data": "^4.0.2",
    "fs-extra": "^11.3.0",
    "glob": "^11.0.1",
    "marked": "^15.0.7",
    "path": "^0.12.7",
    "readline": "^1.3.0"
  },
  "engines": {
    "node": ">=14.0.0"
  }
}<|MERGE_RESOLUTION|>--- conflicted
+++ resolved
@@ -6,16 +6,10 @@
   "scripts": {
     "start": "node src/index.js migrate",
     "setup": "node setup.js",
-<<<<<<< HEAD
     "migrate": "node migrate.js",
     "local": "node src/index.js local",
     "debug": "node src/index.js migrate -d",
     "migrate:single": "node src/index.js migrate -s",
-=======
-    "test:local": "node src/index.js --local",
-    "debug": "node src/index.js --debug",
-    "migrate:single": "node src/index.js --singlePage",
->>>>>>> 2f79c3c0
     "postinstall": "echo \"Run 'npm run setup' to configure the migration tool.\"",
     "test": "echo \"Error: no test specified\" && exit 1"
   },
@@ -32,11 +26,7 @@
   "type": "commonjs",
   "dependencies": {
     "axios": "^1.8.4",
-<<<<<<< HEAD
     "commander": "^12.0.0",
-=======
-    "confluence-api": "^1.4.0",
->>>>>>> 2f79c3c0
     "dotenv": "^16.4.7",
     "form-data": "^4.0.2",
     "fs-extra": "^11.3.0",
